--- conflicted
+++ resolved
@@ -1,13 +1,8 @@
 {
     "name": "vscode-clangd",
     "displayName": "clangd",
-<<<<<<< HEAD
-    "description": "C and C++ completion, navigation, and insights",
-    "version": "0.1.13-bugfix",
-=======
     "description": "C/C++ completion, navigation, and insights",
-    "version": "0.1.15",
->>>>>>> 21cc1a5a
+    "version": "0.1.15-bugfix",
     "publisher": "llvm-vs-code-extensions",
     "license": "MIT",
     "homepage": "https://clangd.llvm.org/",

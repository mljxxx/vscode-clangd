--- conflicted
+++ resolved
@@ -129,7 +129,6 @@
                 new vscode.Range((item.range as vscode.Range).start, position))
             if (prefix)
             item.filterText = prefix + '_' + item.filterText;
-<<<<<<< HEAD
             let insertText : vscode.SnippetString | string | undefined = item.insertText;
             if(insertText instanceof vscode.SnippetString) {
               let pattern = RegExp(/:(\(.*?\))\(.*?\)/);
@@ -139,14 +138,12 @@
                 item.insertText = insertText;
               }
             }
-=======
             // Workaround for https://github.com/clangd/vscode-clangd/issues/357
             // clangd's used of commit-characters was well-intentioned, but
             // overall UX is poor. Due to vscode-languageclient bugs, we didn't
             // notice until the behavior was in several releases, so we need
             // to override it on the client.
             item.commitCharacters = [];
->>>>>>> df56a9a0
             return item;
           })
           return new vscode.CompletionList(items, /*isIncomplete=*/ true);
